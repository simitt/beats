== Logtash-Forwarder to Filebeat Migration

The following guide should help you to upgrade from the
https://github.com/elastic/logstash-forwarder[Logstash-Forwarder] to Filebeat.

Filebeat brings the following major changes:

* The config file was restructured and converted from JSON to YAML.
* The registry file which stores the state of the currently read files was
  changed.
* Command line options were removed and moved to the configuration file.
* Configuration options for outputs are inherited from libbeat. Details can be found https://www.elastic.co/guide/en/beats/libbeat/current/index.html[here]
* A new input plugin must be used in Logstash.


=== Migration strategy

==== Logstash side

Filebeat requires a new input plugin in Logstash, called
https://github.com/logstash-plugins/logstash-input-beats[logstash-input-beats].
In both 1.5.x and 2.x versions of Logstash, this plugin can be loaded in
parallel with the
https://github.com/logstash-plugins/logstash-input-lumberjack[logstash-input-lumberjack]
plugin used by the Logstash-Forwarder.

If you have a large number of servers that you want to migrate from the
Forwarder to Filebeat, we recommend keeping the Lumberjack plugin and load the
Beats plugin on the same Logstash instances but set it to a different port. After you migrated
all the machines to Filebeat, you can remove the Lumberjack plugin.

====  Registry file

The registry file stores the state and location from which Filbeat was reading
last. Under Logstash-Forwarder it was called `.logstash-fowarder`. For Filebeat
it was renamed to `.filebeat` or `/usr/lib/filebeat/registry` if you install
from packages or `C:\ProgramData\filebeat\registry` if you run as a Windows
service.

For enhancement reasons, especially for Windows,
the structure of the registry file has been changed. This makes a migration
complex and leads to potential errors.

Instead of a migration of the registry file we recommend to start Filebeat on
the same host and send the log files to a different index.  This will start
indexing from scratch. In case it is preferred to start at the end of all
files, the option `tail_files` can be set to true.

The above will allow to keep the old Logstash-Forwarder running and it can be
slowly migrated over to Filebeat.

=== Migrate your configuration

Logstash-Forwarder uses JSON + comments for its configuration file while
Filebeat uses YAML for consistency with the other Beats. Like the
Logstash-Forwarder, Filebeat also accepts reading multiple configuration files
from a `conf.d` directory with similar restrictions. For Filebeat the additional
config files must be in a different directory then the main config file. The
conversion can be done in most cases 1 to 1 on a per file basis.

We recommend to first read the <<filebeat-configuration-details>> section which
documents the Filebeat options.


NOTE:: Logstash-Forwarder has the option of auto-completing environment variables in
the configuration file. This option currently doesn't exist in Filebeat.

==== The "files" section

The "files" section from the Logstash-Forwarder configuration is transformed in
a "prospectors" section in the Filebeat config. For example, assuming you start
with this configuration:

[source,json]
-------------------------------------------------------------------------------------
  # The list of files configurations
  "files": [
    # An array of hashes. Each hash tells what paths to watch and
    # what fields to annotate on events from those paths.
    {
      "paths": [
        "/var/log/messages",
        "/var/log/*.log"
      ],

      # A dictionary of fields to annotate on each event.
      "fields": { "type": "syslog" }
    }, {
      # A path of "-" means stdin.
      "paths": [ "-" ],
      "fields": { "type": "stdin" }
    }, {
      "paths": [
        "/var/log/apache/httpd-*.log"
      ],
      "fields": { "type": "apache" }
    }
  ]
-------------------------------------------------------------------------------------

The equivalent "prospectors" section would look like this:

[source,yaml]
-------------------------------------------------------------------------------------
filebeat:
  # List of prospectors to fetch data.
  prospectors:
    # Each - is a prospector. Below are the prospector specific configurations
    -
      paths:
        - /var/log/messages
        - "/var/log/*.log"
    -
      paths:
        - "-"
      input_type: stdin
      document_type: stdin <1>
    -
      paths:
<<<<<<< HEAD
        - /var/log/apache/httpd-*.log
      document_type: apache
=======
        - "/var/log/apache/httpd-*.log"
      fields:
        type: apache
>>>>>>> 07773707
-------------------------------------------------------------------------------------

<1> The explicit type field was introduced to separate between normal files and
    stdin. In the future, more types might be supported.

As you can see, apart from the new optional `document_type` field which was introduced,
the rest of the options can be migrated mechanically. In case no type is defined
the default is to to `log`. If filebeat is used to index into Elasticsearch
directly, the `document_type` determines the document type to use when indexing.

The Filebeat configuration allows some of the options that are global in the
Logstash-Forwarder to be configured per prospector. See
<<filebeat-configuration-details>>.

==== The "network" section

Like Logstash-Forwarder, Filebeat can communicate directly with Logstash.
In addition, Filebeat can also insert log entries directly
into Elasticsearch. This leads to a little bit more complex "output"
as can be seen in the example below. The Logstash part of it,
however, can be easily translated from the equivalent Logstash-Forwarder
configuration.

Assuming you start from the following "network" section:

[source,json]
-------------------------------------------------------------------------------------
  # The network section covers network configuration :)
  "network": {
    # A list of downstream servers listening for our messages.
    # logstash-forwarder will pick one at random and only switch if
    # the selected one appears to be dead or unresponsive
    "servers": [ "localhost:5043" ],

    # The path to your client ssl certificate (optional)
    "ssl certificate": "./logstash-forwarder.crt",
    # The path to your client ssl key (optional)
    "ssl key": "./logstash-forwarder.key",

    # The path to your trusted ssl CA file. This is used
    # to authenticate your downstream server.
    "ssl ca": "./logstash-forwarder.crt",

    # Network timeout in seconds. This is most important for
    # logstash-forwarder determining whether to stop waiting for an
    # acknowledgement from the downstream server. If an timeout is reached,
    # logstash-forwarder will assume the connection or server is bad and
    # will connect to a server chosen at random from the servers list.
    "timeout": 15
  }
-------------------------------------------------------------------------------------

The equivalent in Filebeat would look like this:


[source,yaml]
-------------------------------------------------------------------------------------
output:
  logstash:
    enabled: true

    # The list of downstream Logstash servers. <1>
    hosts:
      - localhost:5043

    tls: <2>
      # The path to your SSL client certificate.
      certificate: ./logstash-forwarder.crt
<<<<<<< HEAD
      # The path to your SSL client certificate key.
=======
      # The path to your client ssl key
>>>>>>> 07773707
      certificate_key: ./logstash-forwarder.key

      # The path to your trusted SSL CA file. This is used
      # to authenticate your downstream server.
      certificate_authorities:
        - ./logstash-forwarder.crt

      # Network timeout in seconds.
      timeout: 15
-------------------------------------------------------------------------------------

<1> When multiple hosts are defined, the default behavior in Filebeat is to
    pick a random host for new connections, similar to the Logstash-Forwarder
    behavior. Filebeat can optionally do load balancing, see
    {libbeat}/configuration.html#loadbalance[the configuration option].
<2> Note that if the `tls` section is missing then TLS is disabled. It is
    automatically enabled when adding the `tls` section. More TLS options are
    documented {libbeat}/configuration.html#configuration-output-tls[here].


[[changed-configuration-options]]
==== Changed configuration file options

With the refactoring of the configuration file, some options were also removed or renamed.
Below is a list with the changed entries:

[cols="2*", options="header"]
|===
|Config Option
|Action

|`deadTime`
|`deadTime` was renamed to `ignoreOlder`. In case a file is not changed for `ignoreOlder`, the file handler will be closed. If the file is changed again after ignoreOlder has passed, it is be reopened.

|`netTimeout`
|`netTimeout` was removed as it is replaced by the Timeout option in libbeat.

|`log-to-syslog` and `syslog`
|Both options were removed as logging is part of the libbeat config.

|===


==== A complete example

Let's see a simple but complete example of a logstash-forwarder configuration
and its equivalent for Filebeat.

Logstash-Forwarder configuration:

[source,json]
-------------------------------------------------------------------------------------
{
  "files": [
    {
      "paths": [
        "/var/log/*.log"
      ],
      "fields": { "type": "syslog" }
    }
  ],
  "network": {
    "servers": [ "localhost:5043" ],
  }
}
-------------------------------------------------------------------------------------

Filebeat configuration:

[source,yaml]
-------------------------------------------------------------------------------------
filebeat:
  prospectors:
    -
      paths:
        - "/var/log/*.log"
      fields:
        type: syslog
output:
  elasticsearch:
    enabled: true
    hosts: ["http://localhost:5043"]
-------------------------------------------------------------------------------------

=== Command Line Options

Most command line options from logstash-forwarder have been removed and
migrated to config file options. The only mandatory option for filebeat is `-c`
with the path to the config file to be loaded. In case you used command line
options with Logstash-Forwarder, make sure to add your options to the
configuration file. For the naming changes, check the list below.

The general concept for the config options is that all options are available as
part of the config file and only some special options are also available as
command line option.

==== Renamed options

The renamed command line options are listed below. Also check
<<changed-configuration-options>> for configuration file options that were
either completely removed or moved to libbeat.

[cols="3*", options="header"]
|===
|Command Line Option
|Config File Option
|Description

|`-config`
|`-c`
|The config options was split up in two part. The base and required config is linked with -c. Additional config files can be linked as part of the config file. Note: Additional config files must be in a different directory than the main config file.

|`-config`
|`config_dir`
|Path to directory with additional configuration files

|`-idle-timeout`
|`idle_timeout`
|`idle_timeout` was moved to the config file and removed as flag.

|`-spool-size`
|`spool_size`
|`spool_size` was moved to the config file and removed as flag.

|`-harvester-buff-size`
|`harvester_buffer_size`
|`harvester_buffer_size` was moved to the config file and removed as flag. It can now be configured specific for each harvester.

|`-tail`
|`tail_files`
|`tail_files` was moved to the config file and removed as flag. It can now be configured specific for each prospector.

|`-cpuProfileFile`
|
|`cpuProfileFile` option was removed. The profiling options of libbeat can be used instead. For more details on profiling see https://github.com/elastic/libbeat/issues/122

|`-quiet`
|
|The `quiet` option was removed. Libbeat is used for logging and the libbeat configuration options have to be used.


|===


=== Other changes

The following is a list of implementation changes that we don't expect to
affect your experience migrating from Logstash-Forwarder but that you should be
aware of. Please post a GitHub issues if you notice any regression from
Logstash-Forwarder.

==== Packaging

The packaging process for Filebeat uses the Beats infrastructure, so some
things like the init scripts are different from those that the
Logstash-Forwarder provided. Please post GitHub issues if you hit any issues
with the new packages.

One notable change is the name of the registry file depending on the package
type:

 * `.filebeat` for `.tar.gz` and `.tgz` archives
 * `/usr/lib/filebeat/registry` for DEB and RPM pacakges
 * `c:\ProgramData\filebeat\registry` for the Windows zip file

==== Publisher improvements

Behind the scenes, Filebeat uses a sightly improved protocol for communicating
with Logstash.

==== TLS is off by default

If you follow the section on migrating the configuration you will have TLS
enabled, but you must be aware that if the tls section is missing from the
configuration Filebeat uses an unencrypted connection to talk to Logstash.

==== Logging

Filebeat uses libbeat logging and can also log to rotating files instead of syslog.<|MERGE_RESOLUTION|>--- conflicted
+++ resolved
@@ -117,14 +117,8 @@
       document_type: stdin <1>
     -
       paths:
-<<<<<<< HEAD
-        - /var/log/apache/httpd-*.log
+        - "/var/log/apache/httpd-*.log"
       document_type: apache
-=======
-        - "/var/log/apache/httpd-*.log"
-      fields:
-        type: apache
->>>>>>> 07773707
 -------------------------------------------------------------------------------------
 
 <1> The explicit type field was introduced to separate between normal files and
@@ -193,11 +187,8 @@
     tls: <2>
       # The path to your SSL client certificate.
       certificate: ./logstash-forwarder.crt
-<<<<<<< HEAD
+
       # The path to your SSL client certificate key.
-=======
-      # The path to your client ssl key
->>>>>>> 07773707
       certificate_key: ./logstash-forwarder.key
 
       # The path to your trusted SSL CA file. This is used
