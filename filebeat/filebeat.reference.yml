--- conflicted
+++ resolved
@@ -2007,17 +2007,12 @@
 # Set to true to log messages in JSON format.
 #logging.json: false
 
-<<<<<<< HEAD
-
 # Set to true, to log messages with minimal required Elastic Common Schema (ECS)
 # information. Recommended to use in combination with `logging.json=true`
 # Defaults to false.
 #logging.ecs: false
 
-#============================== X-Pack Monitoring ===============================
-=======
 # ============================= X-Pack Monitoring ==============================
->>>>>>> 9e7321ac
 # Filebeat can export internal metrics to a central Elasticsearch monitoring
 # cluster.  This requires xpack monitoring to be enabled in Elasticsearch.  The
 # reporting is disabled by default.
